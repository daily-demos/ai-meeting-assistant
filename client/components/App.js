import DailyIframe from "@daily-co/daily-js";
import { DailyProvider } from "@daily-co/daily-react";
import { useCallback, useEffect, useRef, useState } from "react";
import { ClosedCaptions, disableCCId } from "./ClosedCaptions";
import {
  CustomButtonEffects,
  assistantId,
  transcriptId,
} from "./CustomButtonEffects";
import {
  getDisableCCButton,
  getOpenRobotButton,
  getOpenTranscriptButton,
} from "../utils/custom-buttons";
import { GlobalStyles } from "./GlobalStyles";
import { useRouter } from "next/router";
import { AIAssistant } from "./AIAssistant";
import { Transcript } from "./Transcript";
import { CopyContentButton } from "./CopyContentButton";

export default function App() {
  const { query } = useRouter();
  const [url, setUrl] = useState("");
  const [meetingToken, setMeetingToken] = useState("");
  const [daily, setDaily] = useState(null);
  const [isJoining, setIsJoining] = useState(false);
  const [aiView, setAiView] = useState(null);
  const wrapperRef = useRef(null);

  const joinRoom = useCallback(async (url, dailyKey, oaiKey, wantBotToken) => {
    setIsJoining(true);
    if (url && dailyKey && oaiKey) {
      const response = await fetch("/api/create-session", {
        method: "POST",
        body: JSON.stringify({
          room_url: url,
          daily_api_key: dailyKey,
          want_bot_token: wantBotToken,
          openai_api_key: oaiKey,
        }),
      });
      const body = await response.json();
      if (response.ok) {
        setMeetingToken(body.token);
        setUrl(url);
      } else {
        console.error("failed to create session:", body);
        const errorEle = document.getElementById("error");
        errorEle.innerHTML = body.error;
      }
    } else if (url) {
      setUrl(url);
    } else {
      console.error("URL must be provided");
    }
    setIsJoining(false);
  }, []);

  useEffect(() => {
    if (query.url && typeof query.url === "string") {
      joinRoom(query.url);
    }
  }, [query]);

  const handleSubmit = async (ev) => {
    ev.preventDefault();
    const eles = ev.target.elements;
    const roomUrl = eles.url?.value;
    const dailyKey = eles.dailyKey?.value;
    const oaiKey = eles.oaiKey?.value;
    joinRoom(roomUrl, dailyKey, oaiKey);
  };

  useEffect(
    function initAppEffect() {
      if (!url) return;

      const handleCustomButtonClick = (ev) => {
        switch (ev.button_id) {
          case assistantId:
            setAiView((v) => (v === assistantId ? null : assistantId));
            break;
          case transcriptId:
            setAiView((v) => (v === transcriptId ? null : transcriptId));
            break;
        }
      };

      const initFrame = async () => {
        if (DailyIframe.getCallInstance()) {
          await DailyIframe.getCallInstance().destroy();
        }

        const opts = {
          showLeaveButton: true,
          showUserNameChangeUI: true,
          url,
          customTrayButtons: {
            [assistantId]: getOpenRobotButton(),
            [transcriptId]: getOpenTranscriptButton(),
            [disableCCId]: getDisableCCButton(),
          },
        };

        if (meetingToken) {
          opts.token = meetingToken;
        }
        const frame = DailyIframe.createFrame(wrapperRef.current, opts);
        setDaily(frame);

        frame.on("custom-button-click", handleCustomButtonClick);

        frame.once("left-meeting", () => {
          frame.off("custom-button-click", handleCustomButtonClick);
          frame.destroy();
          setDaily(null);
          setUrl("");
          setAiView(null);
        });

        await frame.join();
      };
      initFrame();
    },
    [url],
  );

  const setInviteUrl = (roomURL) => {
    const inviteUrl = new URL(window.location.href);
    inviteUrl.searchParams.set("url", roomURL);
    return inviteUrl.toString();
  };

  return (
    <DailyProvider callObject={daily}>
      <div className="App">
        {url ? (
          <>
            <div className="actions">
              <CopyContentButton
                content={setInviteUrl(url)}
                label="Copy room URL"
              />
            </div>
            <div className="container">
              <div className="call">
                <div
                  className="ai-view"
                  style={{ display: aiView ? "" : "none" }}
                >
                  <div
                    style={{
                      display: aiView === assistantId ? "" : "none",
                      height: "100%",
                    }}
                  >
                    <AIAssistant roomUrl={url} />
                  </div>
                  <div
                    style={{
                      display: aiView === transcriptId ? "" : "none",
                      height: "100%",
                    }}
                  >
                    <Transcript roomUrl={url} />
                  </div>
                </div>
                <div id="frame" ref={wrapperRef} />
                <ClosedCaptions
                  style={{
                    left: aiView ? `calc(50% + 150px)` : "50%",
                    maxWidth: aiView ? `calc(100% - 300px)` : "100%",
                  }}
                />
                <CustomButtonEffects />
              </div>
            </div>
          </>
        ) : (
          <>
            <h1>Daily AI Meeting Assistant Demo</h1>
            <p>
              Join the call and the AI Assistant bot joins and starts
              transcription automatically.
            </p>
            <p>
              Once there's enough context, you can ask the AI for a summary or
              other information, based on the spoken words.
            </p>
            <div>
<<<<<<< HEAD
              <div id="error" style={{color: 'red'}}></div>
              <form onSubmit={handleSubmit} style={{ flexDirection: 'column' }}>
=======
              <form onSubmit={handleSubmit} style={{ flexDirection: "column" }}>
>>>>>>> 69f69325
                <input
                  readOnly={isJoining}
                  type="url"
                  name="url"
                  placeholder="Room URL (optional)"
                />
                <input
                  readOnly={isJoining}
                  type="password"
                  name="dailyKey"
                  placeholder="Daily API key"
                />
                <input
                  readOnly={isJoining}
                  type="password"
                  name="oaiKey"
                  placeholder="OpenAI API key"
                />
                <span>
                  <label htmlFor="wantBotToken">Give bot a meeting token</label>
                  <input
                    readOnly={isJoining}
                    type="checkbox"
                    name="wantBotToken"
                  />
                </span>
                <button disabled={isJoining} type="submit">
                  Join
                </button>
              </form>
            </div>
          </>
        )}
      </div>
      <GlobalStyles />
      <style jsx>{`
        .App {
          align-items: center;
          display: flex;
          flex-direction: column;
          font-family: sans-serif;
          gap: 8px;
          height: 100%;
          overflow: hidden;
          position: relative;
          text-align: center;
          width: 100%;
        }
        h1 {
          font-size: 1.25rem;
          margin: 0.5rem 0;
        }
        form {
          display: flex;
          gap: 8px;
          justify-content: center;
        }
        .actions {
          display: flex;
          gap: 4px;
          justify-content: center;
        }
        .container {
          align-items: center;
          display: flex;
          flex-grow: 1;
          gap: 8px;
          justify-content: center;
          min-height: 0;
          position: relative;
          width: 100%;
        }
        .call {
          align-items: center;
          border: 1px solid var(--border);
          display: flex;
          flex-direction: row;
          flex: 1 1 auto;
          height: 100%;
          justify-content: center;
          position: relative;
          width: 100%;
        }
        .ai-view {
          border-right: 1px solid var(--border);
          height: 100%;
          text-align: initial;
          width: 320px;
        }
        #frame {
          align-self: stretch;
          flex-grow: 2;
        }
        #frame iframe {
          display: block;
        }
      `}</style>
    </DailyProvider>
  );
}<|MERGE_RESOLUTION|>--- conflicted
+++ resolved
@@ -188,12 +188,8 @@
               other information, based on the spoken words.
             </p>
             <div>
-<<<<<<< HEAD
               <div id="error" style={{color: 'red'}}></div>
-              <form onSubmit={handleSubmit} style={{ flexDirection: 'column' }}>
-=======
               <form onSubmit={handleSubmit} style={{ flexDirection: "column" }}>
->>>>>>> 69f69325
                 <input
                   readOnly={isJoining}
                   type="url"
